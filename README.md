--- conflicted
+++ resolved
@@ -1,6 +1,5 @@
 # River - Decentralized Chat on Freenet
 
-<<<<<<< HEAD
 ![Screenshot of chat interface](screenshot-20241009.png)
 
 # Build:
@@ -32,8 +31,6 @@
 
 Please note this is pre-release software - expect breaking changes and missing features. We welcome testing and feedback from early adopters!
 
-=======
->>>>>>> 026a28db
 River is a decentralized group chat system built on Freenet, designed to provide a secure and
 upgradeable alternative to traditional chat platforms. It features a web-based interface built
 with [Dioxus](https://dioxuslabs.com) and a modular contract architecture using the freenet-scaffold
